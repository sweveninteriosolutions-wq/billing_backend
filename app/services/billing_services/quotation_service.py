# app/services/billing_services/quotation_service.py
from sqlalchemy.ext.asyncio import AsyncSession
from sqlalchemy.future import select
from sqlalchemy import func
from sqlalchemy.orm import selectinload
from fastapi import HTTPException
from datetime import datetime
from typing import List, Dict, Any, Optional
from typing import List, Dict, Any, Optional

from app.models.billing_models.quotation_models import Quotation, QuotationItem
from app.models.billing_models.customer_models import Customer
from app.models.inventory_models import Product
from app.schemas.billing_schemas.quotation_schema import (
    QuotationResponse,
    QuotationOut,
    QuotationListResponse,
    QuotationCreate,
    QuotationUpdate,
    QuotationItemOut
)
from app.utils.activity_helpers import log_user_activity
import logging

logger = logging.getLogger(__name__)


# --------------------------
<<<<<<< HEAD
# CREATE QUOTATION
# --------------------------
async def create_quotation(db: AsyncSession, data: QuotationCreate, current_user) -> QuotationResponse:
    try:
        # -----------------------
        # Validate Customer
        # -----------------------
        customer_id = data.customer_id
        customer = await db.get(Customer, customer_id)
        if not customer or not customer.is_active:
            raise HTTPException(status_code=404, detail=f"Customer {customer_id} not found or inactive")

        # -----------------------
        # Create Initial Quotation (no number yet)
        # -----------------------
        quotation = Quotation(
            customer_id=customer_id,
            approved=False,
            moved_to_sales=False,
            moved_to_invoice=False,
            created_by=current_user.id,
            description=data.description,
            notes=data.notes,
            additional_data=data.additional_data,
            issue_date=datetime.utcnow()
        )

        db.add(quotation)
        await db.flush()  # ensures quotation.id is now available from DB
=======
# Helper: Generate unique quotation number
# --------------------------
async def generate_quotation_number(db: AsyncSession) -> str:
    today_str = datetime.now(timezone.utc).strftime("%Y%m%d")
    result = await db.execute(select(func.max(Quotation.id)))
    last_id = result.scalar() or 0
    sequence_number = last_id + 1
    return f"VSF-Q-{today_str}-{sequence_number:04d}"


# --------------------------
# CREATE QUOTATION
# --------------------------
async def create_quotation(db: AsyncSession, data: QuotationCreate, current_user) -> QuotationResponse:
    customer_id = data.customer_id
    items = data.items  # list of QuotationItemCreate

    customer = await db.get(Customer, customer_id)
    if not customer or not customer.is_active:
        raise HTTPException(status_code=404, detail=f"Customer {customer_id} not found or is inactive")

    quotation_number = await generate_quotation_number(db)

    quotation = Quotation(
        customer_id=customer_id,
        quotation_number=quotation_number,
        approved=False,
        moved_to_sales=False,
        moved_to_invoice=False,
        created_by=current_user.id
    )

    if data.notes:
        quotation.notes = data.notes
    if data.description:
        quotation.description = data.description
    if data.additional_data:
        quotation.additional_data = data.additional_data

    # Add items
    for item_data in items:
        product = await db.get(Product, item_data.product_id)
        if not product or product.is_deleted:
            raise HTTPException(status_code=404, detail=f"Product {item_data.product_id} not found")

        if any(item.product_id == product.id for item in quotation.items):
            raise HTTPException(
                status_code=400,
                detail=f"Product '{product.name}' is already added to this quotation"
            )

        total = round(item_data.quantity * product.price, 2)
        quotation.items.append(QuotationItem(
            product_id=product.id,
            product_name=product.name,
            unit_price=product.price,
            quantity=item_data.quantity,
            total=total,
            created_by=current_user.id
        ))
>>>>>>> 95fae027

        # -----------------------
        # Generate Unique Quotation Number (safe, race-free)
        # -----------------------
        today_str = datetime.utcnow().strftime("%Y%m%d")
        quotation.quotation_number = f"VSF-Q-{today_str}-{quotation.id:04d}"

        # -----------------------
        # Add Items
        # -----------------------
        for item_data in data.items:
            product = await db.get(Product, item_data.product_id)
            if not product or product.is_deleted:
                raise HTTPException(status_code=404, detail=f"Product {item_data.product_id} not found or deleted")

            # Prevent duplicates in the same quotation
            if any(item.product_id == product.id for item in quotation.items):
                raise HTTPException(
                    status_code=400,
                    detail=f"Product '{product.name}' is already added to this quotation"
                )

            quotation.items.append(QuotationItem(
                product_id=product.id,
                product_name=product.name,
                unit_price=product.price,
                quantity=item_data.quantity,
                created_by=current_user.id
            ))

        # -----------------------
        # Commit & Refresh
        # -----------------------
        await db.commit()
        await db.refresh(quotation)

        # -----------------------
        # Log Activity
        # -----------------------
        await log_user_activity(
            db=db,
            user_id=current_user.id,
            username=current_user.username,
            message=f"Created Quotation '{quotation.quotation_number}' for Customer ID {customer_id}"
        )

        return QuotationResponse(
            message="Quotation created successfully",
            data=QuotationOut.from_orm(quotation)
        )

    except HTTPException:
        raise
    except Exception as e:
        await db.rollback()
        raise HTTPException(status_code=500, detail=f"Error creating quotation: {str(e)}")


# --------------------------
# GET SINGLE QUOTATION BY ID
# --------------------------
async def get_quotation(db: AsyncSession, quotation_id: int) -> QuotationResponse:
    result = await db.execute(
        select(Quotation)
        .options(selectinload(Quotation.items))
        .where(Quotation.id == quotation_id, Quotation.is_deleted == False)
    )
    quotation = result.scalars().first()
    if not quotation:
        raise HTTPException(status_code=404, detail="Quotation not found")

    quotation.items = [item for item in quotation.items if not item.is_deleted]

    return QuotationResponse(
        message="Quotation retrieved successfully",
        data=QuotationOut.model_validate(quotation)
    )


# --------------------------
# LIST ALL QUOTATIONS
# --------------------------
async def list_quotations(db: AsyncSession) -> QuotationListResponse:
    result = await db.execute(
        select(Quotation)
        .options(selectinload(Quotation.items))
        .where(Quotation.is_deleted == False)
    )
    quotations = result.scalars().all()

    quotations_out = []
    for q in quotations:
        active_items = [item for item in q.items if not item.is_deleted]
        q_out = QuotationOut.from_orm(q)
        q_out.items = [QuotationItemOut.from_orm(item) for item in active_items]
        quotations_out.append(q_out)

    return QuotationListResponse(
        message="Quotations retrieved successfully",
        data=quotations_out
    )


# --------------------------
# GET QUOTATIONS BY CUSTOMER
# --------------------------
async def get_quotation_list_by_CID(db: AsyncSession, customer_id: int) -> QuotationListResponse:
    result = await db.execute(
        select(Quotation)
        .options(selectinload(Quotation.items))
        .where(Quotation.customer_id == customer_id, Quotation.is_deleted == False)
    )
    quotations = result.scalars().all()
    if not quotations:
        raise HTTPException(status_code=404, detail="Quotations not found")

    quotations_out = []
    for q in quotations:
        active_items = [item for item in q.items if not item.is_deleted]
        q_out = QuotationOut.from_orm(q)
        q_out.items = [QuotationItemOut.from_orm(item) for item in active_items]
        quotations_out.append(q_out)

    return QuotationListResponse(
        message="Quotations retrieved successfully",
        data=quotations_out
    )


# --------------------------
# UPDATE QUOTATION
# --------------------------
async def update_quotation(db: AsyncSession, quotation_id: int, data: QuotationUpdate, current_user) -> QuotationResponse:
    quotation = (
        await db.execute(
            select(Quotation)
            .options(selectinload(Quotation.items.and_(QuotationItem.is_deleted == False)))
            .where(Quotation.id == quotation_id, Quotation.is_deleted == False)
        )
    ).unique().scalar_one_or_none()

    if not quotation or quotation.is_deleted:
        raise HTTPException(status_code=404, detail="Quotation not found")
    if quotation.moved_to_sales:
        raise HTTPException(status_code=400, detail="Quotation already moved to sales order; cannot edit")
    if quotation.moved_to_invoice:
        raise HTTPException(status_code=400, detail="Quotation already moved to invoice; cannot edit")

    # Update customer
    if data.customer_id is not None:
        customer = await db.get(Customer, data.customer_id)
        if not customer or not customer.is_active:
            raise HTTPException(status_code=404, detail=f"Customer {data.customer_id} not found or inactive")
        quotation.customer_id = data.customer_id

    # Update quotation fields
    if data.notes is not None:
        quotation.notes = data.notes
    if data.description is not None:
        quotation.description = data.description

    # Handle items
    if data.items:
        existing_items = {item.id: item for item in quotation.items if not item.is_deleted}

        for item_data in data.items:
            if item_data.id is not None:
                # Update or delete existing item
                item = existing_items.get(item_data.id)
                if not item:
                    raise HTTPException(
                        status_code=404,
                        detail=f"Quotation item with id {item_data.id} not found. Existing IDs: {list(existing_items.keys())}"
                    )

                if item_data.is_deleted:
                    if quotation.moved_to_sales or quotation.moved_to_invoice:
                        raise HTTPException(
                            status_code=400,
                            detail="Cannot delete item from a quotation already moved to sales or invoice"
                        )
                    item.is_deleted = True
                    item.updated_by = current_user.id
                else:
                    if item_data.quantity is not None:
                        if item_data.quantity <= 0:
                            raise HTTPException(status_code=400, detail="Quantity must be greater than 0")
                        item.quantity = item_data.quantity
                        item.total = round(item.quantity * item.unit_price, 2)
                        item.updated_by = current_user.id

            else:
                # Add new item
                if not item_data.product_id:
                    raise HTTPException(status_code=400, detail="Product ID is required for new items")
                product = await db.get(Product, item_data.product_id)
                if not product or product.is_deleted:
                    raise HTTPException(status_code=404, detail=f"Product {item_data.product_id} not found")
                if any(item.product_id == product.id and not item.is_deleted for item in quotation.items):
                    raise HTTPException(
                        status_code=400,
                        detail=f"Product '{product.name}' is already added to this quotation"
                    )
                if not item_data.quantity or item_data.quantity <= 0:
                    raise HTTPException(status_code=400, detail="Quantity must be greater than 0")

                new_item = QuotationItem(
                    product_id=product.id,
                    product_name=product.name,
                    quantity=item_data.quantity,
                    unit_price=product.price,
                    total=round(item_data.quantity * product.price, 2),
                    created_by=current_user.id
                )
                quotation.items.append(new_item)

    # Update totals and audit
    quotation.calculate_totals()
    quotation.updated_by = current_user.id
    db.add(quotation)

    await log_user_activity(
        db=db,
        user_id=current_user.id,
        username=current_user.username,
        message=f"Quotation '{quotation.quotation_number}' updated by '{current_user.username}'"
    )

    await db.commit()
    await db.refresh(quotation)

    quotation.items = [item for item in quotation.items if not item.is_deleted]

    return QuotationResponse(
        message="Quotation updated successfully",
        data=QuotationOut.from_orm(quotation)
    )


# --------------------------
# SOFT DELETE QUOTATION
# --------------------------
async def delete_quotation(db: AsyncSession, quotation_id: int, deleted_by: Optional[int] = None) -> QuotationResponse:
    quotation = await db.get(Quotation, quotation_id)
    if not quotation or quotation.is_deleted:
        raise HTTPException(status_code=404, detail="Quotation not found")
    if quotation.moved_to_sales:
        raise HTTPException(status_code=400, detail="Cannot delete a quotation moved to sales order")

    quotation.is_deleted = True
    quotation.updated_by = deleted_by
    await db.commit()
    return QuotationResponse(message="Quotation deleted successfully", data=None)


# --------------------------
# APPROVE QUOTATION
# --------------------------
async def approve_quotation(db: AsyncSession, quotation_id: int, approved_by: Optional[int] = None) -> QuotationResponse:
    quotation = await db.get(Quotation, quotation_id)
    if not quotation or quotation.is_deleted:
        raise HTTPException(status_code=404, detail="Quotation not found")
    if quotation.approved:
        raise HTTPException(status_code=400, detail="Quotation already approved")

    quotation.approved = True
    quotation.updated_by = approved_by
    await db.commit()
    await db.refresh(quotation)

    return QuotationResponse(
        message="Quotation approved successfully",
        data=QuotationOut.from_orm(quotation)
    )


# --------------------------
# MOVE QUOTATION TO SALES
# --------------------------
async def move_to_sales(db: AsyncSession, quotation_id: int, moved_by: Optional[int] = None) -> QuotationResponse:
    quotation = await db.get(Quotation, quotation_id)
    if not quotation or quotation.is_deleted:
        raise HTTPException(status_code=404, detail="Quotation not found")
    if quotation.moved_to_sales:
        raise HTTPException(status_code=400, detail="Quotation already moved to sales order")
    if not quotation.approved:
        raise HTTPException(status_code=400, detail="Quotation must be approved before moving to sales")

    quotation.moved_to_sales = True
    quotation.updated_by = moved_by
    await db.commit()
    await db.refresh(quotation)

    return QuotationResponse(
        message="Quotation moved to sales successfully",
        data=QuotationOut.from_orm(quotation)
    )


# --------------------------
# MOVE QUOTATION TO INVOICE
# --------------------------
async def move_to_invoice(db: AsyncSession, quotation_id: int, moved_by: Optional[int] = None) -> QuotationResponse:
    quotation = await db.get(Quotation, quotation_id)
    if not quotation or quotation.is_deleted:
        raise HTTPException(status_code=404, detail="Quotation not found")
    if quotation.moved_to_invoice:
        raise HTTPException(status_code=400, detail="Quotation already moved to invoice")
    if not quotation.approved:
        raise HTTPException(status_code=400, detail="Quotation must be approved or moved to sales before invoicing")

    quotation.moved_to_invoice = True
    quotation.updated_by = moved_by
    await db.commit()
    await db.refresh(quotation)

    return QuotationResponse(
        message="Quotation moved to invoice successfully",
        data=QuotationOut.from_orm(quotation)
    )


# --------------------------
# DELETE QUOTATION ITEM (soft delete)
# --------------------------
async def delete_quotation_item(db: AsyncSession, item_id: int, deleted_by: Optional[int] = None) -> QuotationResponse:
    item = await db.get(QuotationItem, item_id)
    if not item or item.is_deleted:
        raise HTTPException(status_code=404, detail="Quotation item not found")
    if item.quotation.moved_to_sales:
        raise HTTPException(status_code=400, detail="Cannot delete item from a quotation already moved to sales")

    item.is_deleted = True
    item.updated_by = deleted_by
    await db.commit()
    await db.refresh(item.quotation)

    return QuotationResponse(
        message="Quotation item deleted successfully",
        data=QuotationOut.from_orm(item.quotation)
    )<|MERGE_RESOLUTION|>--- conflicted
+++ resolved
@@ -26,7 +26,6 @@
 
 
 # --------------------------
-<<<<<<< HEAD
 # CREATE QUOTATION
 # --------------------------
 async def create_quotation(db: AsyncSession, data: QuotationCreate, current_user) -> QuotationResponse:
@@ -56,68 +55,6 @@
 
         db.add(quotation)
         await db.flush()  # ensures quotation.id is now available from DB
-=======
-# Helper: Generate unique quotation number
-# --------------------------
-async def generate_quotation_number(db: AsyncSession) -> str:
-    today_str = datetime.now(timezone.utc).strftime("%Y%m%d")
-    result = await db.execute(select(func.max(Quotation.id)))
-    last_id = result.scalar() or 0
-    sequence_number = last_id + 1
-    return f"VSF-Q-{today_str}-{sequence_number:04d}"
-
-
-# --------------------------
-# CREATE QUOTATION
-# --------------------------
-async def create_quotation(db: AsyncSession, data: QuotationCreate, current_user) -> QuotationResponse:
-    customer_id = data.customer_id
-    items = data.items  # list of QuotationItemCreate
-
-    customer = await db.get(Customer, customer_id)
-    if not customer or not customer.is_active:
-        raise HTTPException(status_code=404, detail=f"Customer {customer_id} not found or is inactive")
-
-    quotation_number = await generate_quotation_number(db)
-
-    quotation = Quotation(
-        customer_id=customer_id,
-        quotation_number=quotation_number,
-        approved=False,
-        moved_to_sales=False,
-        moved_to_invoice=False,
-        created_by=current_user.id
-    )
-
-    if data.notes:
-        quotation.notes = data.notes
-    if data.description:
-        quotation.description = data.description
-    if data.additional_data:
-        quotation.additional_data = data.additional_data
-
-    # Add items
-    for item_data in items:
-        product = await db.get(Product, item_data.product_id)
-        if not product or product.is_deleted:
-            raise HTTPException(status_code=404, detail=f"Product {item_data.product_id} not found")
-
-        if any(item.product_id == product.id for item in quotation.items):
-            raise HTTPException(
-                status_code=400,
-                detail=f"Product '{product.name}' is already added to this quotation"
-            )
-
-        total = round(item_data.quantity * product.price, 2)
-        quotation.items.append(QuotationItem(
-            product_id=product.id,
-            product_name=product.name,
-            unit_price=product.price,
-            quantity=item_data.quantity,
-            total=total,
-            created_by=current_user.id
-        ))
->>>>>>> 95fae027
 
         # -----------------------
         # Generate Unique Quotation Number (safe, race-free)
